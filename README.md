# Perplexity Ask MCP Server

An MCP server implementation that integrates the Sonar API to provide Claude with unparalleled real-time, web-wide research.

![Demo](perplexity-ask/assets/demo_screenshot.png)

## Tools

- **perplexity_ask**
  - Engage in a conversation with the Sonar API for live web searches.
  - **Inputs:**
    - `messages` (array): An array of conversation messages.
      - Each message must include:
        - `role` (string): The role of the message (e.g., `system`, `user`, `assistant`).
        - `content` (string): The content of the message.

## Configuration

### Step 1

Clone this repository:

```bash
<<<<<<< HEAD
git clone https://github.com/ppl-ai/modelcontextprotocol.git
=======
git clone git@github.com:ppl-ai/modelcontextprotocol.git
>>>>>>> 2971e038
```

Navigate to the `perplexity-ask` directory and install the necessary dependencies:

```bash
<<<<<<< HEAD
cd modelcontextprotocol/perplexity-ask 
npm install
npm run build
npm link
```

#### Direct Path Method

If the package is not yet published to the npm registry, you can use configuration for Claude which is pointing directly to the built JavaScript file:

```json
{
  "mcpServers": {
    "perplexity-ask": {
      "command": "node",
      "args": ["path/to/modelcontextprotocol/perplexity-ask/dist/index.js"],
      "env": {
        "PERPLEXITY_API_KEY": "your-perplexity-api-key"
      }
    }
  }
}
=======
cd modelcontextprotocol/perplexity-ask && npm install
>>>>>>> 2971e038
```

### Step 2: Get a Sonar API Key

1. Sign up for a [Sonar API account](https://docs.perplexity.ai/guides/getting-started).
2. Follow the account setup instructions and generate your API key from the developer dashboard.
3. Set the API key in your environment as `PERPLEXITY_API_KEY`.

### Step 3: Configure Claude Desktop

1. Download Claude desktop [here](https://claude.ai/download).

2. Add this to your `claude_desktop_config.json`:

```json
{
  "mcpServers": {
    "perplexity-ask": {
      "command": "docker",
      "args": [
        "run",
        "-i",
        "--rm",
        "-e",
        "PERPLEXITY_API_KEY",
        "mcp/perplexity-ask"
      ],
      "env": {
        "PERPLEXITY_API_KEY": "YOUR_API_KEY_HERE"
      }
    }
  }
}
```

### npx Method (when the package is published)

```json
{
  "mcpServers": {
    "perplexity-ask": {
      "command": "npx",
      "args": [
        "-y",
        "@mcp-perplexity-ask"
      ],
      "env": {
        "PERPLEXITY_API_KEY": "YOUR_API_KEY_HERE"
      }
    }
  }
}
```

You can access the file using:

```bash
vim ~/Library/Application\ Support/Claude/claude_desktop_config.json
```

### Step 4: Build the Docker Image

Docker build:

```bash
<<<<<<< HEAD
cd perplexity-ask
docker build -t mcp/perplexity-ask:latest .
=======
docker build -t mcp/perplexity-ask:latest -f perplexity-ask/Dockerfile .
>>>>>>> 2971e038
```

### Step 5: Testing

Let's make sure Claude for Desktop is picking up the two tools we've exposed in our `perplexity-ask` server. You can do this by looking for the hammer icon:

![Claude Visual Tools](perplexity-ask/assets/visual-indicator-mcp-tools.png)

After clicking on the hammer icon, you should see the tools that come with the Filesystem MCP Server:

![Available Integration](perplexity-ask/assets/available_tools.png)

If you see both of these this means that the integration is active. Congratulations! This means Claude can now ask Perplexity. You can then simply use it as you would use the Perplexity web app.  

### Step 6: Advanced parameters

Currently, the search parameters used are the default ones. You can modify any search parameter in the API call directly in the `index.ts` script. For this, please refer to the official [API documentation](https://docs.perplexity.ai/api-reference/chat-completions).

### Troubleshooting

The Claude documentation provides an excellent [troubleshooting guide](https://modelcontextprotocol.io/docs/tools/debugging) you can refer to. However, you can still reach out to us at [api@perplexity.ai](mailto:api@perplexity.ai) for any additional support or [file a bug](https://github.com/ppl-ai/api-discussion/issues).

## License

<<<<<<< HEAD
This MCP server is licensed under the MIT License. This means you are free to use, modify, and distribute the software, subject to the terms and conditions of the MIT License. For more details, please see the LICENSE file in the project repository.
=======
This MCP server is licensed under the MIT License. This means you are free to use, modify, and distribute the software, subject to the terms and conditions of the MIT License. For more details, please see the LICENSE file in the project repository.
>>>>>>> 2971e038
<|MERGE_RESOLUTION|>--- conflicted
+++ resolved
@@ -21,21 +21,13 @@
 Clone this repository:
 
 ```bash
-<<<<<<< HEAD
-git clone https://github.com/ppl-ai/modelcontextprotocol.git
-=======
 git clone git@github.com:ppl-ai/modelcontextprotocol.git
->>>>>>> 2971e038
 ```
 
 Navigate to the `perplexity-ask` directory and install the necessary dependencies:
 
 ```bash
-<<<<<<< HEAD
-cd modelcontextprotocol/perplexity-ask 
-npm install
-npm run build
-npm link
+cd modelcontextprotocol/perplexity-ask && npm install
 ```
 
 #### Direct Path Method
@@ -54,9 +46,6 @@
     }
   }
 }
-=======
-cd modelcontextprotocol/perplexity-ask && npm install
->>>>>>> 2971e038
 ```
 
 ### Step 2: Get a Sonar API Key
@@ -122,12 +111,7 @@
 Docker build:
 
 ```bash
-<<<<<<< HEAD
-cd perplexity-ask
-docker build -t mcp/perplexity-ask:latest .
-=======
 docker build -t mcp/perplexity-ask:latest -f perplexity-ask/Dockerfile .
->>>>>>> 2971e038
 ```
 
 ### Step 5: Testing
@@ -152,8 +136,4 @@
 
 ## License
 
-<<<<<<< HEAD
-This MCP server is licensed under the MIT License. This means you are free to use, modify, and distribute the software, subject to the terms and conditions of the MIT License. For more details, please see the LICENSE file in the project repository.
-=======
-This MCP server is licensed under the MIT License. This means you are free to use, modify, and distribute the software, subject to the terms and conditions of the MIT License. For more details, please see the LICENSE file in the project repository.
->>>>>>> 2971e038
+This MCP server is licensed under the MIT License. This means you are free to use, modify, and distribute the software, subject to the terms and conditions of the MIT License. For more details, please see the LICENSE file in the project repository.